# pylint: disable=missing-function-docstring

"""
Core functionality of BayBE. Main point of interaction via Python.
"""
# TODO: ForwardRefs via __future__ annotations are currently disabled due to this issue:
#  https://github.com/python-attrs/cattrs/issues/354

import logging
from typing import List

import cattrs
import numpy as np
import pandas as pd
from attrs import define, field

<<<<<<< HEAD
from .constraints import Constraint
from .parameters import Parameter
from .searchspace import SearchSpace
from .strategy import Strategy
from .targets import Objective, Target
from .telemetry import telemetry_record_value

from .utils import check_if_in
=======
from baybe.parameters import Parameter
from baybe.searchspace import SearchSpace
from baybe.strategies.strategy import Strategy
from baybe.targets import NumericalTarget, Objective
from baybe.utils import eq_dataframe
from baybe.utils.serialization import SerialMixin
>>>>>>> 1ca68eb3

log = logging.getLogger(__name__)

# TODO[12356]: There should be a better way than registering with the global converter.
cattrs.register_unstructure_hook(
    pd.DataFrame, lambda x: x.to_json(orient="split", double_precision=15)
)
cattrs.register_structure_hook(
    pd.DataFrame,
    lambda d, _: pd.read_json(d, orient="split", dtype=False, precise_float=True),
)


@define
class BayBE(SerialMixin):
    """Main class for interaction with BayBE."""

    # DOE specifications
    searchspace: SearchSpace
    objective: Objective
    strategy: Strategy

    # Data
    measurements_exp: pd.DataFrame = field(factory=pd.DataFrame, eq=eq_dataframe())
    numerical_measurements_must_be_within_tolerance: bool = True

    # Metadata
    batches_done: int = 0
    fits_done: int = 0

<<<<<<< HEAD
class BayBE:
    """Main class for interaction with BayBE."""

    def __init__(self, config: BayBEConfig, searchspace: Optional[SearchSpace] = None):
        """
        Constructor of the BayBE class.

        Parameters
        ----------
        config : BayBEConfig
            Pydantic-validated config object.
        searchspace : SearchSpace (optional)
            An optional search space object. If provided, the search space will not
            be created from the config but instead the given object is used.
        """

        # Set global random seeds
        torch.manual_seed(config.random_seed)
        random.seed(config.random_seed)
        np.random.seed(config.random_seed)

        # Store the configuration
        self.config = config

        # Current iteration/batch and fit number
        self.batches_done: int = 0
        self.fits_done: int = 0

        # Flag to indicate if the specified recommendation strategy is "random", in
        # which case certain operation can be skipped, such as the (potentially
        # costly) transformation of the parameters into computation representation.
        self._random: bool = config.strategy.get("recommender_cls", "") == "RANDOM"

        # Cached recommendations
        self._cached_recommendation: pd.DataFrame = pd.DataFrame()

        # Initialize all subcomponents
        if searchspace is None:
            parameters = [Parameter.create(p) for p in config.parameters]
            constraints = [Constraint.create(c) for c in config.constraints]
            self.searchspace = SearchSpace(parameters, constraints, self._random)

            # Telemetry: if a new space is created, count this and record the number of
            # parameters and constraints
            telemetry_record_value("count-new_searchspace_created", 1)
            telemetry_record_value("num_parameters", len(parameters))
            telemetry_record_value("num_constraints", len(constraints))
        else:
            self.searchspace = searchspace
        self.objective = Objective(**config.objective)
        self.strategy = Strategy(searchspace=self.searchspace, **config.strategy)

        # Declare variable for storing measurements (in experimental representation)
        self.measurements_exp: pd.DataFrame = pd.DataFrame()
=======
    # TODO: make private
    cached_recommendation: pd.DataFrame = field(factory=pd.DataFrame, eq=eq_dataframe())
>>>>>>> 1ca68eb3

    @property
    def parameters(self) -> List[Parameter]:
        """The parameters of the underlying search space."""
        return self.searchspace.parameters

    @property
    def targets(self) -> List[NumericalTarget]:
        """The targets of the underlying objective."""
        # TODO: Currently, the `Objective` class is directly coupled to
        #  `NumericalTarget`, hence the return type.
        return self.objective.targets

    @property
    def measurements_parameters_comp(self) -> pd.DataFrame:
        """The computational representation of the measured parameters."""
        if len(self.measurements_exp) < 1:
            return pd.DataFrame()
        return self.searchspace.transform(self.measurements_exp)

    @property
    def measurements_targets_comp(self) -> pd.DataFrame:
        """The computational representation of the measured targets."""
        if len(self.measurements_exp) < 1:
            return pd.DataFrame()
        return self.objective.transform(self.measurements_exp)

    def add_results(self, data: pd.DataFrame) -> None:
        """
        Adds results from a dataframe to the internal database.

        Each addition of data is considered a new batch. Added results are checked for
        validity. Categorical values need to have an exact match. For numerical values,
        a BayBE flag determines if values that lie outside a specified tolerance
        are accepted.

        Parameters
        ----------
        data : pd.DataFrame
            The data to be added (with filled values for targets). Preferably created
            via the `recommend` method.

        Returns
        -------
        Nothing (the internal database is modified in-place).
        """
        # Telemetry: log the function call
        telemetry_record_value("count-add_results", 1)

        # Invalidate recommendation cache first (in case of uncaught exceptions below)
        self.cached_recommendation = pd.DataFrame()

        # Check if all targets have valid values
        for target in self.targets:
            if data[target.name].isna().any():
                raise ValueError(
                    f"The target '{target.name}' has missing values or NaNs in the "
                    f"provided dataframe. Missing target values are not supported."
                )
            if data[target.name].dtype.kind not in "iufb":
                raise TypeError(
                    f"The target '{target.name}' has non-numeric entries in the "
                    f"provided dataframe. Non-numeric target values are not supported."
                )

        # Check if all targets have valid values
        for param in self.parameters:
            if data[param.name].isna().any():
                raise ValueError(
                    f"The parameter '{param.name}' has missing values or NaNs in the "
                    f"provided dataframe. Missing parameter values are not supported."
                )
            if param.is_numeric and (data[param.name].dtype.kind not in "iufb"):
                raise TypeError(
                    f"The numerical parameter '{param.name}' has non-numeric entries in"
                    f" the provided dataframe."
                )

        # Update meta data
        # TODO: refactor responsibilities
        self.searchspace.discrete.mark_as_measured(
            data, self.numerical_measurements_must_be_within_tolerance
        )

        # Read in measurements and add them to the database
        # TODO: See if np.nan can be replaced with pd.NA once (de-)serialization is
        #   in place. The current serializer set in the pydantic config does not support
        #   pd.NA. Pandas' .to_json() can handle it but reading it back gives also
        #   np.nan as result. Probably, the only way is a custom (de-)serializer.
        self.batches_done += 1
        to_insert = data.copy()
        to_insert["BatchNr"] = self.batches_done
        to_insert["FitNr"] = np.nan

        self.measurements_exp = pd.concat(
            [self.measurements_exp, to_insert], axis=0, ignore_index=True
        )

    def recommend(self, batch_quantity: int = 5) -> pd.DataFrame:
        """
        Provides the recommendations for the next batch of experiments.

        Parameters
        ----------
        batch_quantity : int > 0
            Number of requested recommendations.

        Returns
        -------
        rec : pd.DataFrame
            Contains the recommendations in experimental representation.
        """
        # Telemetry: log the function call
        telemetry_record_value("count-recommend", 1)

        # Telemetry: record the
        telemetry_record_value("batch_quantity", batch_quantity)

        if batch_quantity < 1:
            raise ValueError(
                f"You must at least request one recommendation per batch, but provided "
                f"{batch_quantity=}."
            )

        # If there are cached recommendations and the batch size of those is equal to
        # the previously requested one, we just return those
        if len(self.cached_recommendation) == batch_quantity:
            return self.cached_recommendation

        # Update recommendation meta data
        if len(self.measurements_exp) > 0:
            self.fits_done += 1
            self.measurements_exp["FitNr"].fillna(self.fits_done, inplace=True)

        # Get the recommended search space entries
        rec = self.strategy.recommend(
            self.searchspace,
            batch_quantity,
            self.measurements_parameters_comp,
            self.measurements_targets_comp,
        )

        # Query user input
        for target in self.targets:
            rec[target.name] = "<Enter value>"

        # Cache the recommendations
        self.cached_recommendation = rec.copy()

        return rec<|MERGE_RESOLUTION|>--- conflicted
+++ resolved
@@ -14,23 +14,14 @@
 import pandas as pd
 from attrs import define, field
 
-<<<<<<< HEAD
-from .constraints import Constraint
-from .parameters import Parameter
-from .searchspace import SearchSpace
-from .strategy import Strategy
-from .targets import Objective, Target
-from .telemetry import telemetry_record_value
-
-from .utils import check_if_in
-=======
 from baybe.parameters import Parameter
 from baybe.searchspace import SearchSpace
 from baybe.strategies.strategy import Strategy
 from baybe.targets import NumericalTarget, Objective
-from baybe.utils import eq_dataframe
+from baybe.telemetry import telemetry_record_value
 from baybe.utils.serialization import SerialMixin
->>>>>>> 1ca68eb3
+
+from .utils import eq_dataframe
 
 log = logging.getLogger(__name__)
 
@@ -61,65 +52,8 @@
     batches_done: int = 0
     fits_done: int = 0
 
-<<<<<<< HEAD
-class BayBE:
-    """Main class for interaction with BayBE."""
-
-    def __init__(self, config: BayBEConfig, searchspace: Optional[SearchSpace] = None):
-        """
-        Constructor of the BayBE class.
-
-        Parameters
-        ----------
-        config : BayBEConfig
-            Pydantic-validated config object.
-        searchspace : SearchSpace (optional)
-            An optional search space object. If provided, the search space will not
-            be created from the config but instead the given object is used.
-        """
-
-        # Set global random seeds
-        torch.manual_seed(config.random_seed)
-        random.seed(config.random_seed)
-        np.random.seed(config.random_seed)
-
-        # Store the configuration
-        self.config = config
-
-        # Current iteration/batch and fit number
-        self.batches_done: int = 0
-        self.fits_done: int = 0
-
-        # Flag to indicate if the specified recommendation strategy is "random", in
-        # which case certain operation can be skipped, such as the (potentially
-        # costly) transformation of the parameters into computation representation.
-        self._random: bool = config.strategy.get("recommender_cls", "") == "RANDOM"
-
-        # Cached recommendations
-        self._cached_recommendation: pd.DataFrame = pd.DataFrame()
-
-        # Initialize all subcomponents
-        if searchspace is None:
-            parameters = [Parameter.create(p) for p in config.parameters]
-            constraints = [Constraint.create(c) for c in config.constraints]
-            self.searchspace = SearchSpace(parameters, constraints, self._random)
-
-            # Telemetry: if a new space is created, count this and record the number of
-            # parameters and constraints
-            telemetry_record_value("count-new_searchspace_created", 1)
-            telemetry_record_value("num_parameters", len(parameters))
-            telemetry_record_value("num_constraints", len(constraints))
-        else:
-            self.searchspace = searchspace
-        self.objective = Objective(**config.objective)
-        self.strategy = Strategy(searchspace=self.searchspace, **config.strategy)
-
-        # Declare variable for storing measurements (in experimental representation)
-        self.measurements_exp: pd.DataFrame = pd.DataFrame()
-=======
     # TODO: make private
     cached_recommendation: pd.DataFrame = field(factory=pd.DataFrame, eq=eq_dataframe())
->>>>>>> 1ca68eb3
 
     @property
     def parameters(self) -> List[Parameter]:
@@ -232,10 +166,8 @@
         rec : pd.DataFrame
             Contains the recommendations in experimental representation.
         """
-        # Telemetry: log the function call
+        # Telemetry
         telemetry_record_value("count-recommend", 1)
-
-        # Telemetry: record the
         telemetry_record_value("batch_quantity", batch_quantity)
 
         if batch_quantity < 1:
